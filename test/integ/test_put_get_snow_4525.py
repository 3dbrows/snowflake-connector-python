--- conflicted
+++ resolved
@@ -12,21 +12,11 @@
 
 def test_load_bogus_file(tmpdir, conn_cnx, request):
     """SNOW-4525: Loads Bogus file and should fail."""
-<<<<<<< HEAD
     table_name = random_string(3, prefix="test_load_bogus_file_")
     with conn_cnx() as cnx:
-        cnx.cursor().execute(f"""
+        cnx.cursor().execute(
+            f"""
 create table {table_name} (
-=======
-    with conn_cnx(
-        user=db_parameters["user"],
-        account=db_parameters["account"],
-        password=db_parameters["password"],
-    ) as cnx:
-        cnx.cursor().execute(
-            """
-create or replace table {name} (
->>>>>>> bc9616ad
 aa int,
 dt date,
 ts timestamp,
@@ -35,98 +25,40 @@
 tstz timestamp_tz,
 pct float,
 ratio number(5,2))
-<<<<<<< HEAD
-""")
+"""
+        )
         request.addfinalizer(drop_table(conn_cnx, table_name))
-        temp_file = str(tmpdir.join('bogus_files'))
-        with open(temp_file, 'wb') as random_binary_file:
-            random_binary_file.write(os.urandom(1024))
-        cnx.cursor().execute(
-            f"put file://{temp_file} @%{table_name}")
-
-        with cnx.cursor() as c:
-            c.execute(
-                f"copy into {table_name} on_error='skip_file'")
-=======
-""".format(
-                name=db_parameters["name"]
-            )
-        )
         temp_file = str(tmpdir.join("bogus_files"))
         with open(temp_file, "wb") as random_binary_file:
             random_binary_file.write(os.urandom(1024))
-        cnx.cursor().execute(
-            "put file://{file} @%{name}".format(
-                file=temp_file, name=db_parameters["name"]
-            )
-        )
+        cnx.cursor().execute(f"put file://{temp_file} @%{table_name}")
 
         with cnx.cursor() as c:
-            c.execute(
-                "copy into {name} on_error='skip_file'".format(
-                    name=db_parameters["name"]
-                )
-            )
->>>>>>> bc9616ad
+            c.execute(f"copy into {table_name} on_error='skip_file'")
             cnt = 0
             for _rec in c:
                 cnt += 1
             assert _rec[1] == "LOAD_FAILED"
-<<<<<<< HEAD
-=======
-        cnx.cursor().execute(
-            "drop table if exists {name}".format(name=db_parameters["name"])
-        )
->>>>>>> bc9616ad
 
 
 def test_load_bogus_json_file(tmpdir, conn_cnx, request):
     """SNOW-4525: Loads Bogus JSON file and should fail."""
-<<<<<<< HEAD
     table_name = random_string(3, prefix="test_load_bogus_json_file_")
     with conn_cnx() as cnx:
-        cnx.cursor().execute(
-            f"create table {table_name} (v variant)")
+        cnx.cursor().execute(f"create table {table_name} (v variant)")
         request.addfinalizer(drop_table(conn_cnx, table_name))
-=======
-    with conn_cnx(
-        user=db_parameters["user"],
-        account=db_parameters["account"],
-        password=db_parameters["password"],
-    ) as cnx:
-        json_table = db_parameters["name"] + "_json"
-        cnx.cursor().execute(
-            "create or replace table {name} (v variant)".format(name=json_table)
-        )
->>>>>>> bc9616ad
 
         temp_file = str(tmpdir.join("bogus_json_files"))
         with open(temp_file, "wb") as random_binary_file:
             random_binary_file.write(os.urandom(1024))
-        cnx.cursor().execute(
-<<<<<<< HEAD
-            f"put file://{temp_file} @%{table_name}")
+        cnx.cursor().execute(f"put file://{temp_file} @%{table_name}")
 
         with cnx.cursor() as c:
             c.execute(
                 f"copy into {table_name} on_error='skip_file' "
-                "file_format=(type='json')")
-            cnt = 0
-            for _rec in c:
-                cnt += 1
-            assert _rec[1] == "LOAD_FAILED"
-=======
-            "put file://{file} @%{name}".format(file=temp_file, name=json_table)
-        )
-
-        with cnx.cursor() as c:
-            c.execute(
-                "copy into {name} on_error='skip_file' "
-                "file_format=(type='json')".format(name=json_table)
+                "file_format=(type='json')"
             )
             cnt = 0
             for _rec in c:
                 cnt += 1
-            assert _rec[1] == "LOAD_FAILED"
-        cnx.cursor().execute("drop table if exists {name}".format(name=json_table))
->>>>>>> bc9616ad
+            assert _rec[1] == "LOAD_FAILED"