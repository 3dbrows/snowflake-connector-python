#!/usr/bin/env python
# -*- coding: utf-8 -*-
#
# Copyright (c) 2012-2021 Snowflake Computing Inc. All right reserved.
#

import datetime
import gzip
import os
import sys
import time
from logging import getLogger
from typing import IO, Tuple

import pytest
import pytz

from snowflake.connector import ProgrammingError
from snowflake.connector.cursor import DictCursor
from snowflake.connector.file_transfer_agent import (
    SnowflakeAzureProgressPercentage,
    SnowflakeProgressPercentage,
    SnowflakeS3ProgressPercentage,
)

from ..generate_test_files import generate_k_lines_of_n_files
from ..integ_helpers import drop_stage, drop_table, execute, put
from ..randomize import random_string

try:
<<<<<<< HEAD
    from ..parameters import (CONNECTION_PARAMETERS_ADMIN)
=======
    from parameters import CONNECTION_PARAMETERS_ADMIN
>>>>>>> e94e75e4
except ImportError:
    CONNECTION_PARAMETERS_ADMIN = {}

THIS_DIR = os.path.dirname(os.path.realpath(__file__))
logger = getLogger(__name__)


@pytest.fixture()
def file_src(request) -> Tuple[str, int, IO[bytes]]:
    file_name = request.param
    data_file = os.path.join(THIS_DIR, "../data", file_name)
    file_size = os.stat(data_file).st_size
    stream = open(data_file, 'rb')
    yield data_file, file_size, stream
    stream.close()


@pytest.mark.parametrize("from_path", [True, pytest.param(False, marks=pytest.mark.skipolddriver)])
@pytest.mark.parametrize("file_src", ['put_get_1.txt'], indirect=['file_src'])
def test_put_copy0(conn_cnx, from_path, file_src, request):
    """Puts and Copies a file."""
    file_path, _, file_stream = file_src
    unique_name = random_string(3, prefix="test_put_copy0_")
    kwargs = {'_put_callback': SnowflakeS3ProgressPercentage,
              '_get_callback': SnowflakeS3ProgressPercentage,
              '_put_azure_callback': SnowflakeAzureProgressPercentage,
              '_get_azure_callback': SnowflakeAzureProgressPercentage,
              'file_stream': file_stream}

    def run(cnx, sql):
        sql = sql.format(name=unique_name)
        return cnx.cursor().execute(sql).fetchall()

    def run_with_cursor(cnx, sql):
        sql = sql.format(name=unique_name)
        c = cnx.cursor(DictCursor)
        return c, c.execute(sql).fetchall()

    with conn_cnx() as cnx:
        run(cnx, """
create table {name} (
aa int,
dt date,
ts timestamp,
tsltz timestamp_ltz,
tsntz timestamp_ntz,
tstz timestamp_tz,
pct float,
ratio number(5,2))
""")
        request.addfinalizer(drop_table(conn_cnx, unique_name))

        with cnx.cursor(DictCursor) as csr:
            ret = put(csr, file_path, f"%{unique_name}", from_path, **kwargs).fetchall()
            assert csr.is_file_transfer, "PUT"
            assert len(ret) == 1, "Upload one file"
            assert ret[0]['source'] == os.path.basename(
                file_path), "File name"

        c, ret = run_with_cursor(cnx, "copy into {name}")
        assert not c.is_file_transfer, "COPY"
        assert len(ret) == 1 and ret[0]['status'] == "LOADED", \
            "Failed to load data"

        assert ret[0]['rows_loaded'] == 3, "Failed to load 3 rows of data"


@pytest.mark.parametrize("from_path", [True, pytest.param(False, marks=pytest.mark.skipolddriver)])
@pytest.mark.parametrize("file_src", ['gzip_sample.txt.gz'], indirect=['file_src'])
def test_put_copy_compressed(conn_cnx, from_path, file_src, request):
    """Puts and Copies compressed files."""
    file_name, file_size, file_stream = file_src
    unique_name = random_string(3, prefix="test_put_copy_compressed_")

    def run(cnx, sql):
        sql = sql.format(name=unique_name)
        return cnx.cursor(DictCursor).execute(sql).fetchall()

    with conn_cnx() as cnx:
        run(cnx, "create table {name} (value string)")
        request.addfinalizer(drop_table(conn_cnx, unique_name))
        with cnx.cursor(DictCursor) as csr:
            ret = put(csr, file_name, f"%{unique_name}",
                      from_path, file_stream=file_stream).fetchall()
            assert ret[0]['source'] == os.path.basename(file_name), "File name"
            assert ret[0]['source_size'] == file_size, "File size"
            assert ret[0]['status'] == 'UPLOADED'
        ret = run(cnx, "copy into {name}")
        assert len(ret) == 1 and ret[0]['status'] == "LOADED", \
            "Failed to load data"
        assert ret[0]['rows_loaded'] == 1, "Failed to load 1 rows of data"


@pytest.mark.parametrize("from_path", [True, pytest.param(False, marks=pytest.mark.skipolddriver)])
@pytest.mark.parametrize("file_src", ['bzip2_sample.txt.bz2'], indirect=['file_src'])
@pytest.mark.skip(
    reason="BZ2 is not detected in this test case. Need investigation"
)
def test_put_copy_bz2_compressed(conn_cnx, from_path, file_src, request):
    """Put and Copy bz2 compressed files."""
    file_name, _, file_stream = file_src
    unique_name = random_string(3, prefix="test_put_copy_bz2_compressed_")

    def run(cnx, sql):
        sql = sql.format(name=unique_name)
        return cnx.cursor().execute(sql).fetchall()

    with conn_cnx() as cnx:
        run(cnx, "create table {name} (value string)")
        request.addfinalizer(drop_table(conn_cnx, unique_name))

        for rec in put(cnx.cursor(), file_name, f"%{unique_name}",
                       from_path, file_stream=file_stream).fetchall():
            assert rec[-2] == 'UPLOADED'

        for rec in run(cnx, "copy into {name}"):
            assert rec[1] == 'LOADED'


@pytest.mark.parametrize("from_path", [True, pytest.param(False, marks=pytest.mark.skipolddriver)])
@pytest.mark.parametrize("file_src", ['brotli_sample.txt.br'], indirect=['file_src'])
def test_put_copy_brotli_compressed(conn_cnx, from_path, file_src, request):
    """Puts and Copies brotli compressed files."""
    file_name, _, file_stream = file_src
    unique_name = random_string(3, prefix="test_put_copy_brotli_compressed_")

    def run(cnx, sql):
        sql = sql.format(name=unique_name)
        return cnx.cursor().execute(sql).fetchall()

    with conn_cnx() as cnx:

        run(cnx, "create table {name} (value string)")
        request.addfinalizer(drop_table(conn_cnx, unique_name))
        for rec in put(cnx.cursor(), file_name, f"%{unique_name}",
                       from_path, file_stream=file_stream).fetchall():
            print(rec)
            assert rec[-2] == 'UPLOADED'

        for rec in run(
                cnx, "copy into {name} file_format=(compression='BROTLI')"):
            print(rec)
            assert rec[1] == 'LOADED'


@pytest.mark.parametrize("from_path", [True, pytest.param(False, marks=pytest.mark.skipolddriver)])
@pytest.mark.parametrize("file_src", ['zstd_sample.txt.zst'], indirect=['file_src'])
def test_put_copy_zstd_compressed(conn_cnx, from_path, file_src, request):
    """Puts and Copies zstd compressed files."""
    file_name, _, file_stream = file_src
    unique_name = random_string(3, prefix="test_put_copy_zstd_compressed_")

    def run(cnx, sql):
        sql = sql.format(name=unique_name)
        return cnx.cursor().execute(sql).fetchall()

    with conn_cnx() as cnx:
        run(cnx, "create table {name} (value string)")
        request.addfinalizer(drop_table(conn_cnx, unique_name))
        for rec in put(cnx.cursor(), file_name, f"%{unique_name}",
                       from_path, file_stream=file_stream).fetchall():
            print(rec)
            assert rec[-2] == 'UPLOADED'
        for rec in run(
                cnx, "copy into {name} file_format=(compression='ZSTD')"):
            print(rec)
            assert rec[1] == 'LOADED'


@pytest.mark.skipif(
    not CONNECTION_PARAMETERS_ADMIN,
    reason="Snowflake admin account is not accessible."
)
@pytest.mark.parametrize("from_path", [True, pytest.param(False, marks=pytest.mark.skipolddriver)])
@pytest.mark.parametrize("file_src", ['nation.impala.parquet'], indirect=['file_src'])
def test_put_copy_parquet_compressed(conn_cnx, from_path, file_src, request):
    """Puts and Copies parquet compressed files."""
    file_name, _, file_stream = file_src
    unique_name = random_string(3, prefix="test_put_copy_parquet_compressed_")

    def run(cnx, sql):
        sql = sql.format(name=unique_name)
        return cnx.cursor().execute(sql).fetchall()

    with conn_cnx() as cnx:
        run(cnx, "alter session set enable_parquet_filetype=true")
        request.addfinalizer(execute(conn_cnx, "alter session unset enable_parquet_filetype"))
        run(cnx, """
create table {name}
(value variant)
stage_file_format=(type='parquet')
""")
        request.addfinalizer(drop_table(conn_cnx, unique_name))
        for rec in put(cnx.cursor(), file_name, f"%{unique_name}",
                       from_path, file_stream=file_stream).fetchall():
            assert rec[-2] == 'UPLOADED'
            assert rec[4] == 'PARQUET'
            assert rec[5] == 'PARQUET'

        for rec in run(cnx, "copy into {name}"):
            assert rec[1] == 'LOADED'


@pytest.mark.parametrize("from_path", [True, pytest.param(False, marks=pytest.mark.skipolddriver)])
@pytest.mark.parametrize("file_src", ['TestOrcFile.test1.orc'], indirect=['file_src'])
def test_put_copy_orc_compressed(conn_cnx, from_path, file_src, request):
    """Puts and Copies ORC compressed files."""
    file_name, _, file_stream = file_src
    unique_name = random_string(3, prefix="test_put_copy_orc_compressed_")

    def run(cnx, sql):
        sql = sql.format(name=unique_name)
        return cnx.cursor().execute(sql).fetchall()

    with conn_cnx() as cnx:
        run(cnx, """
create table {name} (value variant) stage_file_format=(type='orc')
""")
        request.addfinalizer(drop_table(conn_cnx, unique_name))
        for rec in put(cnx.cursor(), file_name, f"%{unique_name}",
                       from_path, file_stream=file_stream).fetchall():
            assert rec[-2] == 'UPLOADED'
            assert rec[4] == 'ORC'
            assert rec[5] == 'ORC'
        for rec in run(cnx, "copy into {name}"):
            assert rec[1] == 'LOADED'


@pytest.mark.skipif(
    not CONNECTION_PARAMETERS_ADMIN,
    reason="Snowflake admin account is not accessible."
)
def test_copy_get(tmpdir, conn_cnx, request):
    """Copies and Gets a file."""
    unique_name = random_string(3, prefix="test_copy_get_")
    name_unload = unique_name + "_unload"
    tmp_dir = str(tmpdir.mkdir('copy_get_stage'))
    tmp_dir_user = str(tmpdir.mkdir('user_get'))

    def run(cnx, sql):
        sql = sql.format(
            name_unload=name_unload,
            tmpdir=tmp_dir,
            tmp_dir_user=tmp_dir_user,
            name=unique_name)
        return cnx.cursor().execute(sql).fetchall()

    with conn_cnx() as cnx:
        run(cnx,
            "alter session set DISABLE_PUT_AND_GET_ON_EXTERNAL_STAGE=false")
        run(cnx, """
create table {name} (
aa int,
dt date,
ts timestamp,
tsltz timestamp_ltz,
tsntz timestamp_ntz,
tstz timestamp_tz,
pct float,
ratio number(5,2))
""")
        request.addfinalizer(drop_table(conn_cnx, unique_name))
        run(cnx, """
create stage {name_unload}
file_format = (
format_name = 'common.public.csv'
field_delimiter = '|'
error_on_column_count_mismatch=false);
""")
        request.addfinalizer(drop_stage(conn_cnx, name_unload))
        current_time = datetime.datetime.utcnow()
        current_time = current_time.replace(
            tzinfo=pytz.timezone("America/Los_Angeles"))
        current_date = datetime.date.today()
        other_time = current_time.replace(tzinfo=pytz.timezone("Asia/Tokyo"))

        fmt = """
insert into {name}(aa, dt, tstz)
values(%(value)s,%(dt)s,%(tstz)s)
""".format(name=unique_name)
        cnx.cursor().executemany(fmt, [
            {'value': 6543, 'dt': current_date, 'tstz': other_time},
            {'value': 1234, 'dt': current_date, 'tstz': other_time},
        ])

        run(cnx, """
copy into @{name_unload}/data_
from {name}
file_format=(
format_name='common.public.csv'
compression='gzip')
max_file_size=10000000
""")
        ret = run(cnx, "get @{name_unload}/ file://{tmp_dir_user}/")

        assert ret[0][2] == 'DOWNLOADED', 'Failed to download'
        cnt = 0
        for _, _, _ in os.walk(tmp_dir_user):
            cnt += 1
        assert cnt > 0, 'No file was downloaded'


@pytest.mark.flaky(reruns=3)
def test_put_copy_many_files(tmpdir, conn_cnx, request):
    """Puts and Copies many_files."""
    # generates N files
    number_of_files = 100
    number_of_lines = 1000
    tmp_dir = generate_k_lines_of_n_files(number_of_lines, number_of_files, tmp_dir=str(tmpdir.mkdir('data')))

    files = os.path.join(tmp_dir, 'file*')
    unique_name = random_string(3, prefix="test_put_copy_many_files_")

    def run(cnx, sql):
        sql = sql.format(
            files=files.replace('\\', '\\\\'),
            name=unique_name)
        return cnx.cursor().execute(sql).fetchall()

    with conn_cnx() as cnx:
        run(cnx, """
create or replace table {name} (
aa int,
dt date,
ts timestamp,
tsltz timestamp_ltz,
tsntz timestamp_ntz,
tstz timestamp_tz,
pct float,
ratio number(6,2))
""")
        request.addfinalizer(drop_table(conn_cnx, unique_name))
        run(cnx, "put 'file://{files}' @%{name}")
        run(cnx, "copy into {name}")
        rows = 0
        for rec in run(cnx, "select count(*) from {name}"):
            rows += rec[0]
        assert rows == number_of_files * number_of_lines, 'Number of rows'


@pytest.mark.aws
def test_put_copy_many_files_s3(tmpdir, conn_cnx, request):
    """[s3] Puts and Copies many files."""
    # generates N files
    number_of_files = 10
    number_of_lines = 1000
    tmp_dir = generate_k_lines_of_n_files(number_of_lines, number_of_files, tmp_dir=str(tmpdir.mkdir('data')))

    files = os.path.join(tmp_dir, 'file*')
    unique_name = random_string(3, prefix="test_put_copy_many_files_s3_")

    def run(cnx, sql):
        sql = sql.format(
            files=files.replace('\\', '\\\\'),
            name=unique_name)
        return cnx.cursor().execute(sql).fetchall()

    with conn_cnx() as cnx:
        run(cnx, """
create or replace table {name} (
aa int,
dt date,
ts timestamp,
tsltz timestamp_ltz,
tsntz timestamp_ntz,
tstz timestamp_tz,
pct float,
ratio number(6,2))
""")
    request.addfinalizer(drop_table(conn_cnx, unique_name))

    with conn_cnx() as cnx:
        run(cnx, "put 'file://{files}' @%{name}")
        run(cnx, "copy into {name}")

        rows = 0
        for rec in run(cnx, "select count(*) from {name}"):
            rows += rec[0]
        assert rows == number_of_files * number_of_lines, \
            'Number of rows'


@pytest.mark.aws
@pytest.mark.azure
@pytest.mark.flaky(reruns=3)
def test_put_copy_duplicated_files_s3(tmpdir, conn_cnx, request):
    """[s3] Puts and Copies duplicated files."""
    # generates N files
    number_of_files = 5
    number_of_lines = 100
    tmp_dir = generate_k_lines_of_n_files(number_of_lines, number_of_files, tmp_dir=str(tmpdir.mkdir('data')))

    files = os.path.join(tmp_dir, 'file*')
    unique_name = random_string(3, prefix="test_put_copy_duplicated_files_s3_")

    def run(cnx, sql):
        sql = sql.format(
            files=files.replace('\\', '\\\\'),
            name=unique_name)
        return cnx.cursor().execute(sql, _raise_put_get_error=False).fetchall()

    with conn_cnx() as cnx:
        run(cnx, """
create or replace table {name} (
aa int,
dt date,
ts timestamp,
tsltz timestamp_ltz,
tsntz timestamp_ntz,
tstz timestamp_tz,
pct float,
ratio number(6,2))
""")
        request.addfinalizer(drop_table(conn_cnx, unique_name))

    with conn_cnx() as cnx:
        success_cnt = 0
        skipped_cnt = 0
        for rec in run(cnx, "put 'file://{files}' @%{name}"):
            logger.info('rec=%s', rec)
            if rec[6] == 'UPLOADED':
                success_cnt += 1
            elif rec[6] == 'SKIPPED':
                skipped_cnt += 1
        assert success_cnt == number_of_files, 'uploaded files'
        assert skipped_cnt == 0, 'skipped files'

        deleted_cnt = 0
        run(cnx, "rm @%{name}/file0")
        deleted_cnt += 1
        run(cnx, "rm @%{name}/file1")
        deleted_cnt += 1
        run(cnx, "rm @%{name}/file2")
        deleted_cnt += 1

        success_cnt = 0
        skipped_cnt = 0
        for rec in run(cnx, "put 'file://{files}' @%{name}"):
            logger.info('rec=%s', rec)
            if rec[6] == 'UPLOADED':
                success_cnt += 1
            elif rec[6] == 'SKIPPED':
                skipped_cnt += 1
        assert success_cnt == deleted_cnt, \
            'uploaded files in the second time'
        assert skipped_cnt == number_of_files - deleted_cnt, \
            'skipped files in the second time'

        run(cnx, "copy into {name}")
        rows = 0
        for rec in run(cnx, "select count(*) from {name}"):
            rows += rec[0]
        assert rows == number_of_files * number_of_lines, \
            'Number of rows'


@pytest.mark.skipolddriver
@pytest.mark.aws
@pytest.mark.azure
def test_put_collision(tmpdir, conn_cnx, request):
    """File name collision test. The data set have the same file names but contents are different."""
    number_of_files = 5
    number_of_lines = 10
    # data set 1
    tmp_dir = generate_k_lines_of_n_files(number_of_lines, number_of_files, compress=True,
                                          tmp_dir=str(tmpdir.mkdir('data1')))
    files1 = os.path.join(tmp_dir, 'file*')

    # data set 2
    tmp_dir = generate_k_lines_of_n_files(number_of_lines, number_of_files, compress=True,
                                          tmp_dir=str(tmpdir.mkdir('data2')))
    files2 = os.path.join(tmp_dir, 'file*')

    stage_name = random_string(5, "test_put_collision_")
    request.addfinalizer(execute(conn_cnx, f"RM @~/{stage_name}"))

    with conn_cnx() as cnx:

        # upload all files
        success_cnt = 0
        skipped_cnt = 0
        for rec in cnx.cursor().execute("PUT 'file://{file}' @~/{stage_name}".format(
                file=files1.replace('\\', '\\\\'),
                stage_name=stage_name)):
            logger.info('rec=%s', rec)
            if rec[6] == 'UPLOADED':
                success_cnt += 1
            elif rec[6] == 'SKIPPED':
                skipped_cnt += 1
        assert success_cnt == number_of_files
        assert skipped_cnt == 0

        # will skip uploading all files
        success_cnt = 0
        skipped_cnt = 0
        for rec in cnx.cursor().execute("PUT 'file://{file}' @~/{stage_name}".format(
                file=files2.replace('\\', '\\\\'),
                stage_name=stage_name)):
            logger.info('rec=%s', rec)
            if rec[6] == 'UPLOADED':
                success_cnt += 1
            elif rec[6] == 'SKIPPED':
                skipped_cnt += 1
        assert success_cnt == 0
        assert skipped_cnt == number_of_files

        # will overwrite all files
        success_cnt = 0
        skipped_cnt = 0
        for rec in cnx.cursor().execute("PUT 'file://{file}' @~/{stage_name} OVERWRITE=true".format(
                file=files2.replace('\\', '\\\\'),
                stage_name=stage_name)):
            logger.info('rec=%s', rec)
            if rec[6] == 'UPLOADED':
                success_cnt += 1
            elif rec[6] == 'SKIPPED':
                skipped_cnt += 1
        assert success_cnt == number_of_files
        assert skipped_cnt == 0


def _generate_huge_value_json(tmpdir, n=1, value_size=1):
    fname = str(tmpdir.join('test_put_get_huge_json'))
    f = gzip.open(fname, 'wb')
    for i in range(n):
        logger.debug("adding a value in {}".format(i))
        f.write('{{"k":"{}"}}'.format(random_string(value_size)))
    f.close()
    return fname


def _huge_value_json_upload(tmpdir, conn_cnx, db_parameters):
    """(WIP) Huge json value data."""
    with conn_cnx() as cnx:
        json_table = db_parameters['name'] + "_json"
        cnx.cursor().execute(
            "create or replace table {table} (v variant)".format(
                table=json_table))

        rows = 2
        size = 2000
        tmp_file = _generate_huge_value_json(tmpdir, n=rows, value_size=size)
        try:
            c = cnx.cursor()
            try:
                c.execute(
                    "put 'file://{tmp_file}' @%{name}".format(
                        tmp_file=tmp_file.replace('\\', '\\\\'),
                        name=json_table))
                colmap = {}
                for index, item in enumerate(c.description):
                    colmap[item[0]] = index
                for rec in c:
                    source = rec[colmap['source']]
                    logger.debug(source)
            finally:
                c.close()

            c = cnx.cursor()
            try:
                c.execute(
                    "copy into {name} on_error='skip_file' file_format=(type='json')".format(
                        name=json_table))
                cnt = 0
                rec = []
                for rec in c:
                    logger.debug(rec)
                    cnt += 1
                assert rec[1] == 'LOAD_FAILED', \
                    "Loading huge value json should fail"
                assert cnt == 1, 'Number of PUT files'
            finally:
                c.close()

            c = cnx.cursor()
            try:
                c.execute(
                    "select count(*) from {name}".format(name=json_table))
                cnt = -1
                for rec in c:
                    cnt = rec[0]
                assert cnt == 0, "Number of copied rows"
            finally:
                c.close()

            cnx.cursor().execute(
                "drop table if exists {table}".format(table=json_table))
        finally:
            os.unlink(tmp_file)


@pytest.mark.aws
@pytest.mark.flaky(reruns=3)
def test_put_get_large_files_s3(tmpdir, conn_cnx):
    """[s3] Puts and Gets Large files."""
    number_of_files = 3
    number_of_lines = 200000
    tmp_dir = generate_k_lines_of_n_files(number_of_lines, number_of_files, tmp_dir=str(tmpdir.mkdir('data')))

    files = os.path.join(tmp_dir, 'file*')
    output_dir = os.path.join(tmp_dir, 'output_dir')
    os.makedirs(output_dir)
    unique_name = random_string(3, prefix="test_put_get_large_files_s3_")

    class cb(SnowflakeProgressPercentage):
        def __init__(self, filename, filesize, **_):
            pass

        def __call__(self, bytes_amount):
            pass

    def run(cnx, sql):
        return cnx.cursor().execute(
            sql.format(
                files=files.replace('\\', '\\\\'),
                dir=unique_name,
                output_dir=output_dir.replace('\\', '\\\\')),
            _put_callback_output_stream=sys.stdout,
            _get_callback_output_stream=sys.stdout,
            _get_callback=cb,
            _put_callback=cb).fetchall()

    with conn_cnx() as cnx:
        try:
            run(cnx, "PUT 'file://{files}' @~/{dir}")
            all_recs = []
            for _ in range(100):
                all_recs = run(cnx, "LIST @~/{dir}")
                if len(all_recs) == number_of_files:
                    break
                time.sleep(1)
            else:
                pytest.fail(
                    'cannot list all files. Potentially '
                    'PUT command missed uploading Files: {}'.format(all_recs))
            all_recs = run(cnx, "GET @~/{dir} 'file://{output_dir}'")
            assert len(all_recs) == number_of_files
            assert all([rec[2] == 'DOWNLOADED' for rec in all_recs])
        finally:
            run(cnx, "RM @~/{dir}")


@pytest.mark.aws
@pytest.mark.azure
@pytest.mark.parametrize("from_path", [True, pytest.param(False, marks=pytest.mark.skipolddriver)])
@pytest.mark.parametrize("file_src", ['put_get_1.txt'], indirect=['file_src'])
def test_put_get_with_hint(tmpdir, conn_cnx, from_path, file_src):
    """SNOW-15153: PUTs and GETs with hint."""
    tmp_dir = str(tmpdir.mkdir('put_get_with_hint'))
    file_name, file_size, file_stream = file_src
    unique_name = random_string(7, prefix="test_put_get_with_hint_")

    def run(cnx, sql, _is_put_get=None):
        sql = sql.format(
            local_dir=tmp_dir.replace('\\', '\\\\'),
            name=unique_name)
        return cnx.cursor().execute(sql, _is_put_get=_is_put_get).fetchone()

    with conn_cnx() as cnx:
        # regular PUT case
        ret = put(cnx.cursor(), file_name, f"~/{unique_name}", from_path, file_stream=file_stream).fetchone()
        assert ret[0] == os.path.basename(file_name), 'PUT filename'
        # clean up a file
        ret = run(cnx, "RM @~/{name}")
        assert ret[0].endswith(os.path.basename(file_name) + '.gz'), 'RM filename'

        # PUT detection failure
        with pytest.raises(ProgrammingError):
            put(cnx.cursor(), file_name, f"~/{unique_name}", from_path, commented=True, file_stream=file_stream)

        # PUT with hint
        ret = put(cnx.cursor(), file_name, f"~/{unique_name}", from_path,
                  file_stream=file_stream, _is_put_get=True).fetchone()
        assert ret[0] == os.path.basename(file_name), 'PUT filename'

        # GET detection failure
        commented_get_sql = """
--- test comments
GET @~/{name} file://{local_dir}"""

        with pytest.raises(ProgrammingError):
            run(cnx, commented_get_sql)

        # GET with hint
        ret = run(cnx, commented_get_sql, _is_put_get=True)
        assert ret[0] == os.path.basename(file_name) + '.gz', "GET filename"<|MERGE_RESOLUTION|>--- conflicted
+++ resolved
@@ -28,11 +28,7 @@
 from ..randomize import random_string
 
 try:
-<<<<<<< HEAD
-    from ..parameters import (CONNECTION_PARAMETERS_ADMIN)
-=======
-    from parameters import CONNECTION_PARAMETERS_ADMIN
->>>>>>> e94e75e4
+    from ..parameters import CONNECTION_PARAMETERS_ADMIN
 except ImportError:
     CONNECTION_PARAMETERS_ADMIN = {}
 
